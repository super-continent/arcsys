--- conflicted
+++ resolved
@@ -1,238 +1,3 @@
-<<<<<<< HEAD
-use std::io::Write;
-
-use crate::{helpers, traits::Pac, Error};
-
-use nom::{bytes::complete::take, combinator, number::complete::le_u32, IResult};
-use serde::{Deserialize, Serialize};
-
-#[derive(Serialize, Deserialize, Clone)]
-pub struct GGSTPac {
-    pub unknown: u32,
-    pub files: Vec<GGSTPacEntry>,
-}
-
-impl Pac for GGSTPac {
-    const DATA_ALIGNMENT: usize = 0x4;
-    const META_ENTRY_ALIGNMENT: usize = 0x10;
-    const META_ENTRY_FIXED_SIZE: usize = 0x10;
-    const HEADER_SIZE: usize = 0x20;
-    const EXCESS_PADDING: bool = false;
-
-    fn entry_count(&self) -> usize {
-        self.files.len()
-    }
-
-    fn string_size(&self) -> usize {
-        let largest_name = self
-            .files
-            .iter()
-            .map(|x| x.name.len())
-            .max()
-            .expect("no entries");
-
-        helpers::pad_to_nearest_with_excess(largest_name, 0x20)
-    }
-
-    fn total_file_size(&self) -> usize {
-        self.data_start()
-            + self.files.iter().fold(0, |acc, entry| {
-                let len = entry.contents.len();
-
-                acc + helpers::pad_to_nearest(len, GGSTPac::DATA_ALIGNMENT)
-            })
-    }
-}
-
-#[derive(Serialize, Deserialize, Eq, Ord, PartialEq, PartialOrd, Clone)]
-pub struct GGSTPacEntry {
-    pub unknown: u32,
-    pub id: u32,
-    pub name: String,
-    #[serde(skip)]
-    pub contents: Vec<u8>,
-}
-
-impl GGSTPac {
-    pub fn parse(input: &[u8]) -> Result<GGSTPac, Error> {
-        let res = self::parse_pac_impl(input);
-
-        match res {
-            Ok((i, pac)) => {
-                helpers::slice_consumed(i)?;
-                Ok(pac)
-            }
-            Err(e) => Err(Error::Parser(e.to_string())),
-        }
-    }
-}
-
-fn parse_pac_impl(i: &[u8]) -> IResult<&[u8], GGSTPac> {
-    let original_input = <&[u8]>::clone(&i);
-    let (i, _) = nom::bytes::complete::tag(b"FPAC")(i)?;
-
-    let (i, data_start) = le_u32(i)?;
-    let (i, _total_size) = le_u32(i)?;
-    let (i, file_count) = combinator::verify(le_u32, |x| *x > 0)(i)?;
-    let (i, unknown) = le_u32(i)?;
-    let (i, string_size) = le_u32(i)?;
-    //println!("meta done, string size: {}", string_size);
-
-    // padding
-    let (i, _) = take(8u8)(i)?;
-
-    let (_, entries): (_, Vec<ParsedEntryMeta>) =
-        nom::multi::count(|i| parse_entry(i, string_size), file_count as usize)(i)?;
-    let entry_count = entries.len();
-    let mut entry_iter = entries.into_iter();
-
-    let i = &original_input[data_start as usize..];
-    let (i, result_entries) = nom::multi::count(
-        |i| parse_entry_contents(i, entry_iter.next().unwrap()),
-        entry_count,
-    )(i)?;
-
-    Ok((
-        i,
-        GGSTPac {
-            unknown,
-            files: result_entries,
-        },
-    ))
-}
-
-fn parse_entry(i: &[u8], string_size: u32) -> IResult<&[u8], ParsedEntryMeta> {
-    let (i, file_name) = helpers::take_str_of_size(i, string_size)?;
-    //println!("parsing entry: {}", file_name.clone());
-    let (i, id) = le_u32(i)?;
-    let (i, _offset) = le_u32(i)?;
-    let (i, size) = le_u32(i)?;
-    let (i, unknown) = le_u32(i)?;
-
-    //println!("{:#X}", _unknown);
-
-    let needed_padding = helpers::needed_to_align((string_size + 0x10) as usize, 0x10);
-
-    let (i, _) = helpers::take_null(i, needed_padding)?;
-
-    let file_entry = ParsedEntryMeta {
-        unknown,
-        name: file_name.to_string(),
-        id,
-        size,
-    };
-    Ok((i, file_entry))
-}
-
-struct ParsedEntryMeta {
-    unknown: u32,
-    name: String,
-    id: u32,
-    size: u32,
-}
-
-fn parse_entry_contents(i: &[u8], entry: ParsedEntryMeta) -> IResult<&[u8], GGSTPacEntry> {
-    //println!("Parsing contents for entry {}", entry.name);
-
-    let (i, file_contents) = take(entry.size)(i)?;
-
-    let padding_len = helpers::needed_to_align(entry.size as usize, 0x4);
-
-    let (i, _) = take(padding_len)(i)?;
-
-    Ok((
-        i,
-        GGSTPacEntry {
-            unknown: entry.unknown,
-            id: entry.id,
-            name: entry.name.to_string(),
-            contents: file_contents.to_vec(),
-        },
-    ))
-}
-
-impl GGSTPac {
-    pub fn to_bytes(&self) -> Vec<u8> {
-        rebuild_pac_impl(self)
-    }
-}
-
-fn rebuild_pac_impl(pac: &GGSTPac) -> Vec<u8> {
-    use byteorder::{WriteBytesExt, LE};
-
-    let mut pac_file: Vec<u8> = Vec::new();
-
-    // Write the headers to the fpac
-    // contents:
-    // 00 magic b"FPAC"
-    // 04 data start offset
-    // 08 total size
-    // 0C files contained total
-    // 10 unknown
-    // 14 string size
-    // 18..20 null padding
-    // 20...N file entries
-
-    pac_file.write_all(GGSTPac::MAGIC_FPAC).unwrap();
-    pac_file.write_u32::<LE>(pac.data_start() as u32).unwrap();
-    pac_file
-        .write_u32::<LE>(pac.total_file_size() as u32)
-        .unwrap();
-    pac_file.write_u32::<LE>(pac.entry_count() as u32).unwrap();
-    pac_file.write_u32::<LE>(pac.unknown).unwrap();
-    pac_file.write_u32::<LE>(pac.string_size() as u32).unwrap();
-    pac_file.write_u64::<LE>(0x00).unwrap();
-
-    let string_size = pac.string_size();
-    // Write file entries while also accumulating the contents of the files
-    // to be added on after entries are written
-    let data_section = pac
-        .files
-        .iter()
-        .fold(Vec::<u8>::new(), |mut data_section, e| {
-            let file_name = helpers::string_to_fixed_bytes(e.name.as_str(), string_size);
-            let id = e.id;
-            let offset = data_section.len();
-            let size = e.contents.len();
-
-            // File entry structure:
-            // 00..N File name
-            // N file ID
-            // N+4 file data offset
-            // N+8 file size
-            // N+C unknown
-            let mut file_entry = Vec::new();
-            file_entry.write_all(&file_name).unwrap();
-            file_entry.write_u32::<LE>(id).unwrap();
-            file_entry.write_u32::<LE>(offset as u32).unwrap();
-            file_entry.write_u32::<LE>(size as u32).unwrap();
-            file_entry.write_u32::<LE>(e.unknown).unwrap();
-
-            // Resize to include correct padding
-            file_entry.resize(
-                helpers::pad_to_nearest(file_entry.len(), GGSTPac::META_ENTRY_ALIGNMENT),
-                0x00,
-            );
-
-            // Write entry to PAC file
-            pac_file.write_all(&file_entry).unwrap();
-
-            // Write contents to data section
-            data_section.write_all(&e.contents).unwrap();
-
-            // padding to align data
-            let needed_padding =
-                helpers::needed_to_align(e.contents.len(), GGSTPac::DATA_ALIGNMENT);
-            (0..needed_padding).for_each(|_| data_section.write_u8(0x00).unwrap());
-
-            data_section
-        });
-
-    pac_file.write_all(&data_section).unwrap();
-
-    pac_file
-}
-=======
 use crate::{helpers, traits::{Pac, Rebuild}};
 
 use serde::{Deserialize, Serialize};
@@ -390,5 +155,4 @@
     pac_file.write_all(&data_section).unwrap();
 
     pac_file
-}
->>>>>>> 227580a1
+}